--- conflicted
+++ resolved
@@ -16,8 +16,6 @@
 package org.everit.json.schema;
 
 import java.io.StringWriter;
-
-import javax.annotation.Generated;
 import java.util.Objects;
 
 import org.json.JSONWriter;
@@ -138,14 +136,16 @@
   }
 
   @Override
-  public boolean equals(Object o) {
-    if (this == o) return true;
+  public boolean equals(final Object o) {
+    if (this == o) {
+      return true;
+    }
     if (o instanceof Schema) {
       Schema schema = (Schema) o;
       return schema.canEqual(this) &&
-              Objects.equals(title, schema.title) &&
-              Objects.equals(description, schema.description) &&
-              Objects.equals(id, schema.id);
+          Objects.equals(title, schema.title) &&
+          Objects.equals(description, schema.description) &&
+          Objects.equals(id, schema.id);
     } else {
       return false;
     }
@@ -169,8 +169,7 @@
   }
 
   /**
-<<<<<<< HEAD
-   * Describes the instance as a JSONObject to {@code writer}.
+   * <<<<<<< HEAD Describes the instance as a JSONObject to {@code writer}.
    *
    * @param writer
    *          it will receive the schema description
@@ -214,14 +213,13 @@
     return w.getBuffer().toString();
   }
 
-=======
-   * Because we add state in subclasses, but want those subclasses to be non final,
-   * this allows us to have equals methods that satisfy the equals contract.
+  /**
+   * Since we add state in subclasses, but want those subclasses to be non final, this allows us to
+   * have equals methods that satisfy the equals contract.
    *
    * http://www.artima.com/lejava/articles/equality.html
-     */
-  protected boolean canEqual(Object other) {
+   */
+  protected boolean canEqual(final Object other) {
     return (other instanceof Schema);
   }
->>>>>>> 86115051
 }